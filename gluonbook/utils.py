--- conflicted
+++ resolved
@@ -372,7 +372,6 @@
             axes[i][j].axes.get_yaxis().set_visible(False)
     return axes
 
-<<<<<<< HEAD
 def show_fashion_mnist(images, labels):
     use_svg_display()
     _, figs = plt.subplots(1, len(images), figsize=(12, 12))
@@ -381,8 +380,6 @@
         f.set_title(lbl)
         f.axes.get_xaxis().set_visible(False)
         f.axes.get_yaxis().set_visible(False)
-=======
->>>>>>> 991c52e7
 
 def squared_loss(y_hat, y):
     """Squared loss."""
