--- conflicted
+++ resolved
@@ -12,9 +12,9 @@
 def vgg_block(num_convs, channels):
     out = nn.Sequential()
     for _ in range(num_convs):
-        out.add(nn.Conv2D(channels=channels, kernel_size=3, 
+        out.add(nn.Conv2D(channels=channels, kernel_size=3,
                           padding=1, activation='relu'))
-    out.add(nn.MaxPool2D(pool_size=2, strides=2))  
+    out.add(nn.MaxPool2D(pool_size=2, strides=2))
     return out
 ```
 
@@ -70,14 +70,14 @@
 
 def transform(data, label):
     # resize from 28 x 28 to 96 x 96
-    data = image.imresize(data, 96, 96) 
+    data = image.imresize(data, 96, 96)
     return utils.transform_mnist(data, label)
 
 batch_size = 64
 train_data, test_data = utils.load_data_fashion_mnist(
     batch_size, transform)
 
-from mxnet import autograd 
+from mxnet import autograd
 from mxnet import gluon
 from mxnet import nd
 from mxnet import init
@@ -101,10 +101,10 @@
 
         train_loss += nd.mean(loss).asscalar()
         train_acc += utils.accuracy(output, label)
-        
+
     test_acc = utils.evaluate_accuracy(test_data, net, ctx)
     print("Epoch %d. Loss: %f, Train acc %f, Test acc %f" % (
-        epoch, train_loss/len(train_data), 
+        epoch, train_loss/len(train_data),
         train_acc/len(train_data), test_acc))
 ```
 
@@ -115,12 +115,9 @@
 
 ## 练习
 
-<<<<<<< HEAD
 - 尝试多跑几轮，看看跟LeNet/Alexnet比怎么样？
 - 尝试下构造VGG其他常用模型，例如VGG16， VGG19. （提示：可以参考[VGG论文](https://arxiv.org/abs/1409.1556)里的表1。）
 - 把图片从默认的$224\times 224$降到$96\times 96$有什么影响？
-=======
-尝试下构造VGG其他常用模型，例如VGG16， VGG19. （提示：可以参考[VGG论文](https://arxiv.org/abs/1409.1556)里的表1。）
 
-**吐槽和讨论欢迎点**[这里](https://discuss.gluon.ai/t/topic/1277)
->>>>>>> 66e78fe1
+
+**吐槽和讨论欢迎点**[这里](https://discuss.gluon.ai/t/topic/1277)