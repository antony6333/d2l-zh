--- conflicted
+++ resolved
@@ -9,15 +9,12 @@
    image-augmentation
    fine-tuning
    bounding-box
-<<<<<<< HEAD
-=======
    object-detection-dataset
->>>>>>> 80ea1edd
    anchor
    pikachu
    ssd
    rcnn
-   voc
+   semantic-segmentation-and-dataset
    fcn
    neural-style
    kaggle-gluon-cifar10
